// Jest Snapshot v1, https://goo.gl/fbAQLP

exports[`the html structure of text importer 1`] = `
<div
  class="modal-dialog"
  data-testid="import-text"
>
  <div
    class="modal-content"
  >
    <div
      class="modal-header"
    >
      <div
        class="modal-title h4"
      >
        Add Cards — Text
      </div>
      <button
        aria-label="Close"
        class="btn-close"
        type="button"
      />
    </div>
    <div
      class="modal-body"
    >
      <p>
        Type the names of the cards you'd like to add to your order and hit 
        <b>
          Submit
        </b>
        . One card per line.
      </p>
      <div
        class="accordion"
      >
        <div
          class="accordion-item"
        >
          <h2
            class="accordion-header"
          >
            <button
              aria-expanded="false"
              class="accordion-button collapsed"
              type="button"
            >
              Syntax Guide
            </button>
          </h2>
          <div
            class="accordion-collapse collapse"
          >
            <div
              class="accordion-body"
            >
              <ul>
                <li>
                  There are three types of images in 
                  MPC Autofill
<<<<<<< HEAD
                   — 
                  card
                  s, 
                  cardback
                  s, and 
=======
                   —
                   
                  card
                  s, 
                  cardback
                  s, and
                   
>>>>>>> 0da50633
                  token
                  s. If you search for a card, the search results 
                  <b>
                    won't contain cardbacks or tokens
                  </b>
                  .
                </li>
                <li>
                  <b>
                    Card
                    s
                  </b>
                   are searched for by default.
                </li>
                <li>
                  Search for 
                  <b>
                    token
                    s
                  </b>
<<<<<<< HEAD
                   by putting 
                  <code>
                    t:
                  </code>
                   at the start of the query — for example, 
                  <code>
                    t:
                    your 
=======
                   by putting
                   
                  <code>
                    t:
                  </code>
                   at the start of the query — for example,
                   
                  <code>
                    t:
                    your
                     
>>>>>>> 0da50633
                    token
                     name
                  </code>
                  .
                </li>
                <li>
                  Search for 
                  <b>
                    cardback
                    s
                  </b>
<<<<<<< HEAD
                   by putting 
                  <code>
                    b:
                  </code>
                   at the start of the query — for example, 
                  <code>
                    b:
                    your 
=======
                   by putting
                   
                  <code>
                    b:
                  </code>
                   at the start of the query — for example,
                   
                  <code>
                    b:
                    your
                     
>>>>>>> 0da50633
                    cardback
                     name
                  </code>
                  .
                </li>
                <li>
                  You may optionally specify the image ID to select by typing your search query, 
                  <code>
                    @
                  </code>
<<<<<<< HEAD
                  , then the image ID
                   
                  — for example,
=======
                  , then the image ID — for example,
>>>>>>> 0da50633
                   
                  <code>
                    your 
                    card
                     name
                    @
                    1c4M-sK9gd0Xju0NXCPtqeTW_DQTldVU5
                  </code>
                  .
                </li>
                <li>
<<<<<<< HEAD
                  You may specify queries for both the front and the back by separating them with
                   
=======
                  You may specify queries for both the front and the back by separating them with 
>>>>>>> 0da50633
                  <code>
                    |
                  </code>
                   — for example,
                   
                  <code>
                    4x goblin 
                    |
                     
                    t:
                    elf
                  </code>
                  .
                </li>
                <li>
                  If you don't specify a back query and your front query is a double-faced card, we will automatically query the back card for you.
                </li>
              </ul>
            </div>
          </div>
        </div>
      </div>
      <br />
      <div
        class="mb-3"
      >
        <textarea
          aria-label="import-text"
          class="form-control"
          placeholder=""
          required=""
          rows="12"
        />
      </div>
    </div>
    <div
      class="modal-footer"
    >
      <button
        class="btn btn-secondary"
        type="button"
      >
        Close
      </button>
      <button
        aria-label="import-text-submit"
        class="btn btn-primary"
        type="button"
      >
        Submit
      </button>
    </div>
  </div>
</div>
`;<|MERGE_RESOLUTION|>--- conflicted
+++ resolved
@@ -59,13 +59,6 @@
                 <li>
                   There are three types of images in 
                   MPC Autofill
-<<<<<<< HEAD
-                   — 
-                  card
-                  s, 
-                  cardback
-                  s, and 
-=======
                    —
                    
                   card
@@ -73,7 +66,6 @@
                   cardback
                   s, and
                    
->>>>>>> 0da50633
                   token
                   s. If you search for a card, the search results 
                   <b>
@@ -94,16 +86,6 @@
                     token
                     s
                   </b>
-<<<<<<< HEAD
-                   by putting 
-                  <code>
-                    t:
-                  </code>
-                   at the start of the query — for example, 
-                  <code>
-                    t:
-                    your 
-=======
                    by putting
                    
                   <code>
@@ -115,7 +97,6 @@
                     t:
                     your
                      
->>>>>>> 0da50633
                     token
                      name
                   </code>
@@ -127,16 +108,6 @@
                     cardback
                     s
                   </b>
-<<<<<<< HEAD
-                   by putting 
-                  <code>
-                    b:
-                  </code>
-                   at the start of the query — for example, 
-                  <code>
-                    b:
-                    your 
-=======
                    by putting
                    
                   <code>
@@ -148,7 +119,6 @@
                     b:
                     your
                      
->>>>>>> 0da50633
                     cardback
                      name
                   </code>
@@ -159,13 +129,7 @@
                   <code>
                     @
                   </code>
-<<<<<<< HEAD
-                  , then the image ID
-                   
-                  — for example,
-=======
                   , then the image ID — for example,
->>>>>>> 0da50633
                    
                   <code>
                     your 
@@ -177,12 +141,7 @@
                   .
                 </li>
                 <li>
-<<<<<<< HEAD
-                  You may specify queries for both the front and the back by separating them with
-                   
-=======
                   You may specify queries for both the front and the back by separating them with 
->>>>>>> 0da50633
                   <code>
                     |
                   </code>
