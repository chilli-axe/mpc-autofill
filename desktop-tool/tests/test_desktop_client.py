--- conflicted
+++ resolved
@@ -1421,11 +1421,8 @@
         constants.TargetSites.PrinterStudio,
         constants.TargetSites.PrinterStudioDE,
         constants.TargetSites.PrinterStudioUK,
-<<<<<<< HEAD
         constants.TargetSites.PrinterStudioES,
-=======
         constants.TargetSites.PrinterStudioFR,
->>>>>>> 3474dd41
     ],
 )
 def test_card_order_complete_run_single_cardback(browser, site, input_enter, card_order_valid):
@@ -1455,11 +1452,8 @@
         constants.TargetSites.PrinterStudio,
         constants.TargetSites.PrinterStudioDE,
         constants.TargetSites.PrinterStudioUK,
-<<<<<<< HEAD
         constants.TargetSites.PrinterStudioES,
-=======
         constants.TargetSites.PrinterStudioFR,
->>>>>>> 3474dd41
     ],
 )
 def test_card_order_complete_run_multiple_cardbacks(browser, site, input_enter, card_order_multiple_cardbacks):
