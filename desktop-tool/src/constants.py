--- conflicted
+++ resolved
@@ -181,7 +181,6 @@
             Cardstocks.P10: "Kunststoff",
         },
     )
-<<<<<<< HEAD
     PrinterStudioES = TargetSite(
         base_url="https://www.printerstudio.es",
         starting_url_route="personalizado/tarjetas-personalizadas-en-blanco.html",
@@ -194,8 +193,6 @@
             Cardstocks.P10: "Plástico (suave)",
         },
     )
-
-=======
     PrinterStudioFR = TargetSite(
         base_url="https://www.printerstudio.fr",
         starting_url_route="personnalise/cartes-de-jeu-sur-mesure-cartes-blanches.html",
@@ -207,7 +204,6 @@
             Cardstocks.P10: "Plastic (100%)",
         },
     )
->>>>>>> 3474dd41
 
 DPI_HEIGHT_RATIO = 300 / 1110  # TODO: share this between desktop tool and backend
 
